--- conflicted
+++ resolved
@@ -18,13 +18,8 @@
 DataFrames = "0.20.0, 0.21"
 Documenter = "0.24.5, 0.25"
 ForwardDiff = "0.10.9"
-<<<<<<< HEAD
-Interpolations = "0.12.8"
 Optim = "0.20.1, 0.21, 0.22, 1.2"
-=======
-Optim = "0.20.1, 0.21, 0.22, 1.1"
 Interpolations = "0.12.8, 0.13"
->>>>>>> d761759c
 ProgressMeter = "1.2.0"
 julia = "1.4"
 
