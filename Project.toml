--- conflicted
+++ resolved
@@ -14,13 +14,8 @@
 ProgressMeter = "92933f4c-e287-5a05-a399-4b506db050ca"
 
 [compat]
-<<<<<<< HEAD
-CSV = "0.5.22"
+CSV = "0.5.22, 0.6"
 DataFrames = "0.20.0, 0.21"
-=======
-CSV = "0.5.22, 0.6"
-DataFrames = "0.20.0"
->>>>>>> a0079347
 Documenter = "0.24.5"
 ForwardDiff = "0.10.9"
 Interpolations = "0.12.8"
